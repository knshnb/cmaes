from __future__ import annotations

import functools
import numpy as np

<<<<<<< HEAD
from typing import List
=======
from typing import cast
>>>>>>> 4034f497
from typing import Optional


from cmaes import CMA
from cmaes._cma import _is_valid_bounds

try:
    from scipy import stats

    chi2_ppf = functools.partial(stats.chi2.ppf, df=1)
    norm_cdf = stats.norm.cdf
except ImportError:
    from cmaes._stats import chi2_ppf  # type: ignore
    from cmaes._stats import norm_cdf


class CMAwM:
    """CMA-ES with Margin class with ask-and-tell interface.
    The code is adapted from https://github.com/EvoConJP/CMA-ES_with_Margin.

    Example:

        .. code::

            import numpy as np
            from cmaes import CMAwM

            def ellipsoid_onemax(x, n_zdim):
                n = len(x)
                n_rdim = n - n_zdim
                ellipsoid = sum([(1000 ** (i / (n_rdim - 1)) * x[i]) ** 2 for i in range(n_rdim)])
                onemax = n_zdim - (0. < x[(n - n_zdim):]).sum()
                return ellipsoid + 10 * onemax

            binary_dim, continuous_dim = 10, 10
            dim = binary_dim + continuous_dim
            bounds = np.concatenate(
                [
                    np.tile([0, 1], (binary_dim, 1)),
                    np.tile([-np.inf, np.inf], (continuous_dim, 1)),
                ]
            )
            steps = np.concatenate([np.ones(binary_dim), np.zeros(continuous_dim)])
            optimizer = CMAwM(mean=np.zeros(dim), sigma=2.0, bounds=bounds, steps=steps)

            evals = 0
            while True:
                solutions = []
                for _ in range(optimizer.population_size):
                    x_for_eval, x_for_tell = optimizer.ask()
                    value = ellipsoid_onemax(x_for_eval, binary_dim)
                    evals += 1
                    solutions.append((x_for_tell, value))
                optimizer.tell(solutions)

                if optimizer.should_stop():
                    break

    Args:

        mean:
            Initial mean vector of multi-variate gaussian distributions.

        sigma:
            Initial standard deviation of covariance matrix.

        bounds:
            Lower and upper domain boundaries for each parameter.

        steps:
            Each value represents a step of discretization for each dimension.
            Zero (or negative value) means a continuous space.

        n_max_resampling:
            A maximum number of resampling parameters (default: 100).
            If all sampled parameters are infeasible, the last sampled one
            will be clipped with lower and upper bounds.

        seed:
            A seed number (optional).

        population_size:
            A population size (optional).

        cov:
            A covariance matrix (optional).

        margin:
            A margin parameter (optional).
    """

    # Paper: https://arxiv.org/abs/2205.13482

    def __init__(
        self,
        mean: np.ndarray,
        sigma: float,
        bounds: np.ndarray,
        steps: np.ndarray,
        n_max_resampling: int = 100,
        seed: Optional[int] = None,
        population_size: Optional[int] = None,
        cov: Optional[np.ndarray] = None,
        margin: Optional[float] = None,
    ):
        # initialize `CMA`
        self._cma = CMA(
            mean, sigma, bounds, n_max_resampling, seed, population_size, cov
        )
        n_dim = self._cma.dim
        population_size = self._cma.population_size

        # split discrete space and continuous space
        assert len(bounds) == len(steps), "bounds and steps must be the same length"
        assert not np.isnan(steps).any(), "steps should not include NaN"
        self._discrete_idx = np.where(steps > 0)[0]
        self._continuous_idx = np.where(steps <= 0)[0]
        assert (
            len(self._discrete_idx) > 0
        ), """steps should include at least one positive values corresponding to discrete
        dimensions."""
        discrete_list = [
            np.arange(bounds[i][0], bounds[i][1] + steps[i] / 2, steps[i])
            for i in self._discrete_idx
        ]
        max_discrete = max(len(discrete) for discrete in discrete_list)
        discrete_space = np.full((len(self._discrete_idx), max_discrete), np.nan)
        for i, discrete in enumerate(discrete_list):
            discrete_space[i, : len(discrete)] = discrete
        continuous_space = bounds[self._continuous_idx]

        n_zdim = len(discrete_space)
        n_rdim = n_dim - n_zdim

        margin = margin if margin is not None else 1 / (n_dim * population_size)
        assert margin > 0, "margin must be non-zero positive value."

        self._n_zdim = n_zdim
        self._n_rdim = n_rdim

        # continuous_space contains low and high of each parameter.
        assert _is_valid_bounds(
            continuous_space, mean[self._continuous_idx]
        ), "invalid bounds"
        self._continuous_space = continuous_space
        self._n_max_resampling = n_max_resampling

        # discrete_space
        self.margin = margin if margin is not None else 1 / (n_dim * population_size)
        self.z_space = discrete_space
        self.z_lim = (self.z_space[:, 1:] + self.z_space[:, :-1]) / 2
        for i in range(self._n_zdim):
            self.z_space[i][np.isnan(self.z_space[i])] = np.nanmax(self.z_space[i])
            self.z_lim[i][np.isnan(self.z_lim[i])] = np.nanmax(self.z_lim[i])
        self.z_lim_low = np.concatenate(
            [self.z_lim.min(axis=1).reshape([self._n_zdim, 1]), self.z_lim], 1
        )
        self.z_lim_up = np.concatenate(
            [self.z_lim, self.z_lim.max(axis=1).reshape([self._n_zdim, 1])], 1
        )
        m_z = self._cma._mean[self._discrete_idx].reshape(([self._n_zdim, 1]))
        # m_z_lim_low ->|  mean vector    |<- m_z_lim_up
        self.m_z_lim_low = (
            self.z_lim_low
            * np.where(np.sort(np.concatenate([self.z_lim, m_z], 1)) == m_z, 1, 0)
        ).sum(axis=1)
        self.m_z_lim_up = (
            self.z_lim_up
            * np.where(np.sort(np.concatenate([self.z_lim, m_z], 1)) == m_z, 1, 0)
        ).sum(axis=1)

        self._A = np.full(n_dim, 1.0)

    @property
    def dim(self) -> int:
        """A number of dimensions"""
        return self._cma.dim

    @property
    def population_size(self) -> int:
        """A population size"""
        return self._cma.population_size

    @property
    def generation(self) -> int:
        """Generation number which is monotonically incremented
        when multi-variate gaussian distribution is updated."""
        return self._cma.generation

    @property
    def _rng(self) -> np.random.RandomState:
        return self._cma._rng

    def reseed_rng(self, seed: int) -> None:
        self._cma.reseed_rng(seed)

    def ask(self) -> tuple[np.ndarray, np.ndarray]:
        """Sample a parameter and return (i) encoded x and (ii) raw x.
        The encoded x is used for the evaluation.
        The raw x is used for updating the distribution."""
        for i in range(self._n_max_resampling):
            x = self._cma._sample_solution()
            if self._cma._is_feasible(x):
                x_encoded = x.copy()
                x_encoded[self._discrete_idx] = self._encoding_discrete_params(
                    x[self._discrete_idx]
                )
                return x_encoded, x
        x = self._cma._sample_solution()
        x = self._cma._repair_infeasible_params(x)
        x_encoded = x.copy()
        x_encoded[self._discrete_idx] = self._encoding_discrete_params(
            x[self._discrete_idx]
        )
        return x_encoded, x

    def _encoding_discrete_params(self, discrete_param: np.ndarray) -> np.ndarray:
        """Encode the values into discrete domain."""
        mean = self._cma._mean

        x = (discrete_param - mean[self._discrete_idx]) * self._A[
            self._discrete_idx
        ] + mean[self._discrete_idx]
        x = x.reshape([self._n_zdim, 1])
        x_enc = (
            self.z_space
            * np.where(np.sort(np.concatenate((self.z_lim, x), axis=1)) == x, 1, 0)
        ).sum(axis=1)
        return x_enc.reshape(self._n_zdim)

    def tell(self, solutions: list[tuple[np.ndarray, float]]) -> None:
        """Tell evaluation values"""
        self._cma.tell(solutions)
        mean = self._cma._mean
        sigma = self._cma._sigma
        C = self._cma._C

        # margin correction if margin > 0
        if self.margin > 0:
            updated_m_integer = mean[self._discrete_idx, np.newaxis]
            self.z_lim_low = np.concatenate(
                [self.z_lim.min(axis=1).reshape([self._n_zdim, 1]), self.z_lim], 1
            )
            self.z_lim_up = np.concatenate(
                [self.z_lim, self.z_lim.max(axis=1).reshape([self._n_zdim, 1])], 1
            )
            self.m_z_lim_low = (
                self.z_lim_low
                * np.where(
                    np.sort(np.concatenate([self.z_lim, updated_m_integer], 1))
                    == updated_m_integer,
                    1,
                    0,
                )
            ).sum(axis=1)
            self.m_z_lim_up = (
                self.z_lim_up
                * np.where(
                    np.sort(np.concatenate([self.z_lim, updated_m_integer], 1))
                    == updated_m_integer,
                    1,
                    0,
                )
            ).sum(axis=1)

            # calculate probability low_cdf := Pr(X <= m_z_lim_low) and up_cdf := Pr(m_z_lim_up < X)
            # sig_z_sq_Cdiag = self.model.sigma * self.model.A * np.sqrt(np.diag(self.model.C))
            z_scale = (
                sigma
                * self._A[self._discrete_idx]
                * np.sqrt(np.diag(C)[self._discrete_idx])
            )
            updated_m_integer = updated_m_integer.flatten()
            low_cdf = norm_cdf(self.m_z_lim_low, loc=updated_m_integer, scale=z_scale)
            up_cdf = 1.0 - norm_cdf(
                self.m_z_lim_up, loc=updated_m_integer, scale=z_scale
            )
            mid_cdf = 1.0 - (low_cdf + up_cdf)
            # edge case
            edge_mask = np.maximum(low_cdf, up_cdf) > 0.5
            # otherwise
            side_mask = np.maximum(low_cdf, up_cdf) <= 0.5

            if np.any(edge_mask):
                # modify mask (modify or not)
                modify_mask = np.minimum(low_cdf, up_cdf) < self.margin
                # modify sign
                modify_sign = np.sign(mean[self._discrete_idx] - self.m_z_lim_up)
                # distance from m_z_lim_up
                dist = (
                    sigma
                    * self._A[self._discrete_idx]
                    * np.sqrt(
                        chi2_ppf(q=1.0 - 2.0 * self.margin)
                        * np.diag(C)[self._discrete_idx]
                    )
                )
                # modify mean vector
                mean[self._discrete_idx] = mean[
                    self._discrete_idx
                ] + modify_mask * edge_mask * (
                    self.m_z_lim_up + modify_sign * dist - mean[self._discrete_idx]
                )

            # correct probability
            low_cdf = np.maximum(low_cdf, self.margin / 2.0)
            up_cdf = np.maximum(up_cdf, self.margin / 2.0)
            modified_low_cdf = low_cdf + (1.0 - low_cdf - up_cdf - mid_cdf) * (
                low_cdf - self.margin / 2
            ) / (low_cdf + mid_cdf + up_cdf - 3.0 * self.margin / 2)
            modified_up_cdf = up_cdf + (1.0 - low_cdf - up_cdf - mid_cdf) * (
                up_cdf - self.margin / 2
            ) / (low_cdf + mid_cdf + up_cdf - 3.0 * self.margin / 2)
            modified_low_cdf = np.clip(modified_low_cdf, 1e-10, 0.5 - 1e-10)
            modified_up_cdf = np.clip(modified_up_cdf, 1e-10, 0.5 - 1e-10)

            # modify mean vector and A (with sigma and C fixed)
            chi_low_sq = np.sqrt(chi2_ppf(q=1.0 - 2 * modified_low_cdf))
            chi_up_sq = np.sqrt(chi2_ppf(q=1.0 - 2 * modified_up_cdf))
            C_diag_sq = np.sqrt(np.diag(C))[self._discrete_idx]

            # simultaneous equations
            self._A[self._discrete_idx] = self._A[self._discrete_idx] + side_mask * (
                (self.m_z_lim_up - self.m_z_lim_low)
                / ((chi_low_sq + chi_up_sq) * sigma * C_diag_sq)
                - self._A[self._discrete_idx]
            )
            mean[self._discrete_idx] = mean[self._discrete_idx] + side_mask * (
                (self.m_z_lim_low * chi_up_sq + self.m_z_lim_up * chi_low_sq)
                / (chi_low_sq + chi_up_sq)
                - mean[self._discrete_idx]
            )

    def should_stop(self) -> bool:
        return self._cma.should_stop()<|MERGE_RESOLUTION|>--- conflicted
+++ resolved
@@ -3,11 +3,6 @@
 import functools
 import numpy as np
 
-<<<<<<< HEAD
-from typing import List
-=======
-from typing import cast
->>>>>>> 4034f497
 from typing import Optional
 
 
