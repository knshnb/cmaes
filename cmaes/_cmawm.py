--- conflicted
+++ resolved
@@ -210,14 +210,7 @@
         x = self._cma._sample_solution()
         x = self._cma._repair_infeasible_params(x)
         x_encoded = x.copy()
-<<<<<<< HEAD
-        x_encoded[self._continuous_idx] = self._repair_continuous_params(
-            x[self._continuous_idx]
-        )
         x_encoded[self._discrete_idx] = self._encode_discrete_params(
-=======
-        x_encoded[self._discrete_idx] = self._encoding_discrete_params(
->>>>>>> 1b36eccb
             x[self._discrete_idx]
         )
         return x_encoded, x
@@ -231,18 +224,7 @@
             and np.all(continuous_param <= self._continuous_space[:, 1]),
         )  # Cast bool_ to bool.
 
-<<<<<<< HEAD
-    def _repair_continuous_params(self, continuous_param: np.ndarray) -> np.ndarray:
-        if self._continuous_space is None:
-            return continuous_param
-        return continuous_param.clip(
-            self._continuous_space[:, 0], self._continuous_space[:, 1]
-        )
-
     def _encode_discrete_params(self, discrete_param: np.ndarray) -> np.ndarray:
-=======
-    def _encoding_discrete_params(self, discrete_param: np.ndarray) -> np.ndarray:
->>>>>>> 1b36eccb
         """Encode the values into discrete domain."""
         mean = self._cma._mean
 
